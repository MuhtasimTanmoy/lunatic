[package]
name = "lunatic-runtime"
version = "0.12.0"
authors = ["Bernard Kolobara <bernard@lunatic.solutions>"]
edition = "2018"
description = "An actor platform built on WebAssembly"
homepage = "https://lunatic.solutions"
repository = "https://github.com/lunatic-solutions/lunatic"
categories = ["wasm"]
license = "Apache-2.0/MIT"
readme = "README.md"
default-run = "lunatic"

[lib]
name = "lunatic_runtime"
path = "src/lib.rs"

[[bin]]
name = "lunatic"
path = "src/main.rs"

[[bin]]
name = "cargo-lunatic"
path = "src/cargo_lunatic.rs"

[features]
default = ["metrics"]
metrics = [
    "lunatic-process-api/metrics",
    "lunatic-process/metrics",
    "lunatic-registry-api/metrics",
    "lunatic-timer-api/metrics",
    "dep:lunatic-metrics-api",
]
prometheus = ["dep:metrics-exporter-prometheus", "metrics"]

[dependencies]
hash-map-id = { workspace = true }
lunatic-control-axum = { workspace = true }
lunatic-distributed = { workspace = true }
lunatic-distributed-api = { workspace = true }
lunatic-error-api = { workspace = true }
lunatic-messaging-api = { workspace = true }
lunatic-networking-api = { workspace = true }
lunatic-process = { workspace = true }
lunatic-process-api = { workspace = true }
lunatic-registry-api = { workspace = true }
lunatic-stdout-capture = { workspace = true }
lunatic-timer-api = { workspace = true }
lunatic-version-api = { workspace = true }
lunatic-metrics-api = { workspace = true, optional = true }
lunatic-wasi-api = { workspace = true }
<<<<<<< HEAD
lunatic-sqlite-api = {workspace = true}
=======
lunatic-trap-api = { workspace = true }
>>>>>>> de97773f

anyhow = { workspace = true }
clap = { version = "4.0", features = ["cargo", "derive"] }
dashmap = { workspace = true }
env_logger = "0.9"
log = { workspace = true }
metrics-exporter-prometheus = { version = "0.11.0", optional = true }
regex = "1.7"
reqwest = { workspace = true }
serde = { workspace = true, features = ["derive"] }
tokio = { workspace = true, features = ["macros", "rt-multi-thread", "net"] }
uuid = { workspace = true }
wasmtime = { workspace = true }
wasmtime-wasi = { workspace = true }
async-ctrlc = "1.2.0"
toml = "0.5"

[dev-dependencies]
criterion = { version = "0.4", features = ["async_tokio"] }
tokio = { workspace = true, features = ["rt-multi-thread"] }
wat = "1.0"

[[bench]]
name = "benchmark"
harness = false

[workspace]
members = [
    "crates/hash-map-id",
    "crates/lunatic-common-api",
    "crates/lunatic-control-axum",
    "crates/lunatic-distributed-api",
    "crates/lunatic-distributed",
    "crates/lunatic-error-api",
    "crates/lunatic-messaging-api",
    "crates/lunatic-process-api",
    "crates/lunatic-process",
    "crates/lunatic-registry-api",
    "crates/lunatic-stdout-capture",
    "crates/lunatic-timer-api",
    "crates/lunatic-version-api",
    "crates/lunatic-wasi-api",
<<<<<<< HEAD
    "crates/lunatic-sqlite-api",
=======
    "crates/lunatic-trap-api",
>>>>>>> de97773f
]

[workspace.dependencies]
hash-map-id = { path = "crates/hash-map-id", version = "0.12" }
lunatic-common-api = { path = "crates/lunatic-common-api", version = "0.12" }
lunatic-control-axum = { path = "crates/lunatic-control-axum", version = "0.12" }
lunatic-distributed = { path = "crates/lunatic-distributed", version = "0.12" }
lunatic-distributed-api = { path = "crates/lunatic-distributed-api", version = "0.12" }
lunatic-error-api = { path = "crates/lunatic-error-api", version = "0.12" }
lunatic-messaging-api = { path = "crates/lunatic-messaging-api", version = "0.12" }
lunatic-networking-api = { path = "crates/lunatic-networking-api", version = "0.12" }
lunatic-process = { path = "crates/lunatic-process", version = "0.12" }
lunatic-process-api = { path = "crates/lunatic-process-api", version = "0.12" }
lunatic-registry-api = { path = "crates/lunatic-registry-api", version = "0.12" }
lunatic-stdout-capture = { path = "crates/lunatic-stdout-capture", version = "0.12" }
lunatic-timer-api = { path = "crates/lunatic-timer-api", version = "0.12" }
lunatic-version-api = { path = "crates/lunatic-version-api", version = "0.12" }
lunatic-metrics-api = { path = "crates/lunatic-metrics-api", version = "0.12" }
lunatic-wasi-api = { path = "crates/lunatic-wasi-api", version = "0.12" }
<<<<<<< HEAD
lunatic-sqlite-api = {path = "crates/lunatic-sqlite-api", version = "0.12"}
=======
lunatic-trap-api = { path = "crates/lunatic-trap-api", version = "0.12" }
>>>>>>> de97773f

anyhow = "1.0"
dashmap = "5.4"
log = "0.4"
metrics = "0.20.1"
reqwest = "0.11"
rustls-pemfile = "1.0"
serde = "1.0"
tokio = "1.20"
uuid = { version = "1.1", features = ["v4"] }
wasmtime = "4"
wasmtime-wasi = "4"
wasi-common = "4"
wiggle = "4"<|MERGE_RESOLUTION|>--- conflicted
+++ resolved
@@ -1,15 +1,15 @@
 [package]
+authors = ["Bernard Kolobara <bernard@lunatic.solutions>"]
+categories = ["wasm"]
+default-run = "lunatic"
+description = "An actor platform built on WebAssembly"
+edition = "2018"
+homepage = "https://lunatic.solutions"
+license = "Apache-2.0/MIT"
 name = "lunatic-runtime"
+readme = "README.md"
+repository = "https://github.com/lunatic-solutions/lunatic"
 version = "0.12.0"
-authors = ["Bernard Kolobara <bernard@lunatic.solutions>"]
-edition = "2018"
-description = "An actor platform built on WebAssembly"
-homepage = "https://lunatic.solutions"
-repository = "https://github.com/lunatic-solutions/lunatic"
-categories = ["wasm"]
-license = "Apache-2.0/MIT"
-readme = "README.md"
-default-run = "lunatic"
 
 [lib]
 name = "lunatic_runtime"
@@ -26,106 +26,97 @@
 [features]
 default = ["metrics"]
 metrics = [
-    "lunatic-process-api/metrics",
-    "lunatic-process/metrics",
-    "lunatic-registry-api/metrics",
-    "lunatic-timer-api/metrics",
-    "dep:lunatic-metrics-api",
+  "lunatic-process-api/metrics",
+  "lunatic-process/metrics",
+  "lunatic-registry-api/metrics",
+  "lunatic-timer-api/metrics",
+  "dep:lunatic-metrics-api",
 ]
 prometheus = ["dep:metrics-exporter-prometheus", "metrics"]
 
 [dependencies]
-hash-map-id = { workspace = true }
-lunatic-control-axum = { workspace = true }
-lunatic-distributed = { workspace = true }
-lunatic-distributed-api = { workspace = true }
-lunatic-error-api = { workspace = true }
-lunatic-messaging-api = { workspace = true }
-lunatic-networking-api = { workspace = true }
-lunatic-process = { workspace = true }
-lunatic-process-api = { workspace = true }
-lunatic-registry-api = { workspace = true }
-lunatic-stdout-capture = { workspace = true }
-lunatic-timer-api = { workspace = true }
-lunatic-version-api = { workspace = true }
-lunatic-metrics-api = { workspace = true, optional = true }
-lunatic-wasi-api = { workspace = true }
-<<<<<<< HEAD
+hash-map-id = {workspace = true}
+lunatic-control-axum = {workspace = true}
+lunatic-distributed = {workspace = true}
+lunatic-distributed-api = {workspace = true}
+lunatic-error-api = {workspace = true}
+lunatic-messaging-api = {workspace = true}
+lunatic-metrics-api = {workspace = true, optional = true}
+lunatic-networking-api = {workspace = true}
+lunatic-process = {workspace = true}
+lunatic-process-api = {workspace = true}
+lunatic-registry-api = {workspace = true}
 lunatic-sqlite-api = {workspace = true}
-=======
-lunatic-trap-api = { workspace = true }
->>>>>>> de97773f
+lunatic-stdout-capture = {workspace = true}
+lunatic-timer-api = {workspace = true}
+lunatic-trap-api = {workspace = true}
+lunatic-version-api = {workspace = true}
+lunatic-wasi-api = {workspace = true}
 
-anyhow = { workspace = true }
-clap = { version = "4.0", features = ["cargo", "derive"] }
-dashmap = { workspace = true }
+anyhow = {workspace = true}
+async-ctrlc = "1.2.0"
+clap = {version = "4.0", features = ["cargo", "derive"]}
+dashmap = {workspace = true}
 env_logger = "0.9"
-log = { workspace = true }
-metrics-exporter-prometheus = { version = "0.11.0", optional = true }
+log = {workspace = true}
+metrics-exporter-prometheus = {version = "0.11.0", optional = true}
 regex = "1.7"
-reqwest = { workspace = true }
-serde = { workspace = true, features = ["derive"] }
-tokio = { workspace = true, features = ["macros", "rt-multi-thread", "net"] }
-uuid = { workspace = true }
-wasmtime = { workspace = true }
-wasmtime-wasi = { workspace = true }
-async-ctrlc = "1.2.0"
+reqwest = {workspace = true}
+serde = {workspace = true, features = ["derive"]}
+tokio = {workspace = true, features = ["macros", "rt-multi-thread", "net"]}
 toml = "0.5"
+uuid = {workspace = true}
+wasmtime = {workspace = true}
+wasmtime-wasi = {workspace = true}
 
 [dev-dependencies]
-criterion = { version = "0.4", features = ["async_tokio"] }
-tokio = { workspace = true, features = ["rt-multi-thread"] }
+criterion = {version = "0.4", features = ["async_tokio"]}
+tokio = {workspace = true, features = ["rt-multi-thread"]}
 wat = "1.0"
 
 [[bench]]
+harness = false
 name = "benchmark"
-harness = false
 
 [workspace]
 members = [
-    "crates/hash-map-id",
-    "crates/lunatic-common-api",
-    "crates/lunatic-control-axum",
-    "crates/lunatic-distributed-api",
-    "crates/lunatic-distributed",
-    "crates/lunatic-error-api",
-    "crates/lunatic-messaging-api",
-    "crates/lunatic-process-api",
-    "crates/lunatic-process",
-    "crates/lunatic-registry-api",
-    "crates/lunatic-stdout-capture",
-    "crates/lunatic-timer-api",
-    "crates/lunatic-version-api",
-    "crates/lunatic-wasi-api",
-<<<<<<< HEAD
-    "crates/lunatic-sqlite-api",
-=======
-    "crates/lunatic-trap-api",
->>>>>>> de97773f
+  "crates/hash-map-id",
+  "crates/lunatic-common-api",
+  "crates/lunatic-control-axum",
+  "crates/lunatic-distributed-api",
+  "crates/lunatic-distributed",
+  "crates/lunatic-error-api",
+  "crates/lunatic-messaging-api",
+  "crates/lunatic-process-api",
+  "crates/lunatic-process",
+  "crates/lunatic-registry-api",
+  "crates/lunatic-stdout-capture",
+  "crates/lunatic-timer-api",
+  "crates/lunatic-version-api",
+  "crates/lunatic-wasi-api",
+  "crates/lunatic-sqlite-api",
+  "crates/lunatic-trap-api",
 ]
 
 [workspace.dependencies]
-hash-map-id = { path = "crates/hash-map-id", version = "0.12" }
-lunatic-common-api = { path = "crates/lunatic-common-api", version = "0.12" }
-lunatic-control-axum = { path = "crates/lunatic-control-axum", version = "0.12" }
-lunatic-distributed = { path = "crates/lunatic-distributed", version = "0.12" }
-lunatic-distributed-api = { path = "crates/lunatic-distributed-api", version = "0.12" }
-lunatic-error-api = { path = "crates/lunatic-error-api", version = "0.12" }
-lunatic-messaging-api = { path = "crates/lunatic-messaging-api", version = "0.12" }
-lunatic-networking-api = { path = "crates/lunatic-networking-api", version = "0.12" }
-lunatic-process = { path = "crates/lunatic-process", version = "0.12" }
-lunatic-process-api = { path = "crates/lunatic-process-api", version = "0.12" }
-lunatic-registry-api = { path = "crates/lunatic-registry-api", version = "0.12" }
-lunatic-stdout-capture = { path = "crates/lunatic-stdout-capture", version = "0.12" }
-lunatic-timer-api = { path = "crates/lunatic-timer-api", version = "0.12" }
-lunatic-version-api = { path = "crates/lunatic-version-api", version = "0.12" }
-lunatic-metrics-api = { path = "crates/lunatic-metrics-api", version = "0.12" }
-lunatic-wasi-api = { path = "crates/lunatic-wasi-api", version = "0.12" }
-<<<<<<< HEAD
+hash-map-id = {path = "crates/hash-map-id", version = "0.12"}
+lunatic-common-api = {path = "crates/lunatic-common-api", version = "0.12"}
+lunatic-control-axum = {path = "crates/lunatic-control-axum", version = "0.12"}
+lunatic-distributed = {path = "crates/lunatic-distributed", version = "0.12"}
+lunatic-distributed-api = {path = "crates/lunatic-distributed-api", version = "0.12"}
+lunatic-error-api = {path = "crates/lunatic-error-api", version = "0.12"}
+lunatic-messaging-api = {path = "crates/lunatic-messaging-api", version = "0.12"}
+lunatic-metrics-api = {path = "crates/lunatic-metrics-api", version = "0.12"}
+lunatic-networking-api = {path = "crates/lunatic-networking-api", version = "0.12"}
+lunatic-process = {path = "crates/lunatic-process", version = "0.12"}
+lunatic-process-api = {path = "crates/lunatic-process-api", version = "0.12"}
+lunatic-registry-api = {path = "crates/lunatic-registry-api", version = "0.12"}
 lunatic-sqlite-api = {path = "crates/lunatic-sqlite-api", version = "0.12"}
-=======
-lunatic-trap-api = { path = "crates/lunatic-trap-api", version = "0.12" }
->>>>>>> de97773f
+lunatic-stdout-capture = {path = "crates/lunatic-stdout-capture", version = "0.12"}
+lunatic-timer-api = {path = "crates/lunatic-timer-api", version = "0.12"}
+lunatic-trap-api = {path = "crates/lunatic-trap-api", version = "0.12"}
+lunatic-version-api = {path = "crates/lunatic-version-api", version = "0.12"}
+lunatic-wasi-api = {path = "crates/lunatic-wasi-api", version = "0.12"}
 
 anyhow = "1.0"
 dashmap = "5.4"
@@ -135,8 +126,8 @@
 rustls-pemfile = "1.0"
 serde = "1.0"
 tokio = "1.20"
-uuid = { version = "1.1", features = ["v4"] }
+uuid = {version = "1.1", features = ["v4"]}
+wasi-common = "4"
 wasmtime = "4"
 wasmtime-wasi = "4"
-wasi-common = "4"
 wiggle = "4"