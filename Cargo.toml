--- conflicted
+++ resolved
@@ -36,27 +36,15 @@
 anyhow = "^1.0"
 clap = { version = "^3.2", features = ["cargo"] }
 lazy_static = "^1.4"
-<<<<<<< HEAD
 tokio = { version = "^1.20", features = [
     "macros",
     "rt-multi-thread",
     "net",
     "time",
 ] }
-wasmtime = "^0.40"
-wasmtime-wasi = "^0.40"
-wasi-common = "^0.40"
-=======
-tokio = { version = "^1.20", features = ["macros", "rt-multi-thread", "net", "time"] }
-
-####################
-# wasmtime bumps
-#
 wasmtime = "^1.0"
 wasmtime-wasi = "^1.0"
 wasi-common = "^1.0"
-
->>>>>>> e62182dd
 wasmparser = "^0.88"
 env_logger = "^0.9"
 log = "^0.4"
@@ -106,13 +94,4 @@
     "crates/lunatic-wasi-api",
     "crates/lunatic-registry-api",
     "crates/lunatic-distributed-api",
-]
-
-##########################################################
-# This is required until wasmtime is bumped to ^1
-# https://github.com/bytecodealliance/wasmtime/issues/4936
-# Tracking: https://github.com/lunatic-solutions/lunatic/issues/136
-[patch.crates-io]
-cap-std = { git = "https://github.com/bytecodealliance/cap-std.git", branch = "0.26-with-a-0.25.2-version-number" }
-cap-primitives = { git = "https://github.com/bytecodealliance/cap-std.git", branch = "0.26-with-a-0.25.2-version-number" }
-cap-fs-ext = { git = "https://github.com/bytecodealliance/cap-std.git", branch = "0.26-with-a-0.25.2-version-number" }+]