[package]
name = "lunatic-messaging-api"
version = "0.9.0"
edition = "2021"
description = "Lunatic host functions for message sending."
homepage = "https://lunatic.solutions"
repository = "https://github.com/lunatic-solutions/lunatic/tree/main/crates/lunatic-messaging-api"
license = "Apache-2.0/MIT"

# See more keys and their definitions at https://doc.rust-lang.org/cargo/reference/manifest.html

[dependencies]
anyhow = "^1.0"
<<<<<<< HEAD
wasmtime = "^0.36"
tokio = { version = "^1.14", features = ["macros", "net", "time"] }
=======
wasmtime = "^0.37"
async-std = { version = "^1.0", features = ["attributes", "unstable"] }
tokio = { version = "^1.14", features = ["macros"] }
>>>>>>> 2d5e10de
hash-map-id = { version = "^0.9", path = "../hash-map-id" }
lunatic-process = { version = "^0.9", path = "../lunatic-process" }
lunatic-common-api = { version = "^0.9", path = "../lunatic-common-api" }
lunatic-process-api = { version = "^0.9", path = "../lunatic-process-api" }
lunatic-networking-api = { version = "^0.9", path = "../lunatic-networking-api" }<|MERGE_RESOLUTION|>--- conflicted
+++ resolved
@@ -11,14 +11,8 @@
 
 [dependencies]
 anyhow = "^1.0"
-<<<<<<< HEAD
-wasmtime = "^0.36"
+wasmtime = "^0.37"
 tokio = { version = "^1.14", features = ["macros", "net", "time"] }
-=======
-wasmtime = "^0.37"
-async-std = { version = "^1.0", features = ["attributes", "unstable"] }
-tokio = { version = "^1.14", features = ["macros"] }
->>>>>>> 2d5e10de
 hash-map-id = { version = "^0.9", path = "../hash-map-id" }
 lunatic-process = { version = "^0.9", path = "../lunatic-process" }
 lunatic-common-api = { version = "^0.9", path = "../lunatic-common-api" }
