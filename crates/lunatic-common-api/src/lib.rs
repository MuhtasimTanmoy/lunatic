<<<<<<< HEAD
use anyhow::Result;
use std::{fmt::Display, future::Future, pin::Pin};
use wasmtime::{Caller, Memory, Trap, Val};
=======
use anyhow::{anyhow, Result};
use std::fmt::Display;
use wasmtime::{Caller, Memory};
>>>>>>> 8578346b

// Get exported memory
pub fn get_memory<T>(caller: &mut Caller<T>) -> Result<Memory> {
    caller
        .get_export("memory")
        .or_trap("No export `memory` found")?
        .into_memory()
        .or_trap("Export `memory` is not a memory")
}

// Call guest to allocate a Vec of size `size`
pub fn allocate_guest_memory<'a, T: Send>(
    caller: &'a mut Caller<T>,
    size: u32,
) -> Pin<Box<dyn Future<Output = Result<u32, Trap>> + Send + 'a>> {
    Box::pin(async move {
        let mut results = [Val::I32(0)];
        let result = caller
            .get_export("alloc")
            .or_trap("no export named alloc found")?
            .into_func()
            .or_trap("cannot turn export into func")?
            .call_async(caller, &[Val::I32(size as i32)], &mut results)
            .await;

        println!("[vm] GOT RESULT {:?}", result);
        result.or_trap("failed to call alloc")?;
        println!("[vm] GOT EXPORT is_some {:?}", results);
        // let alloc = caller
        //     .get_export("alloc")
        //     .or_trap("no export named alloc found")?
        //     .into_func()
        //     .or_trap("cannot turn export into func")?
        //     .typed::<u32, (u32, u32), _>(&caller)
        //     .or_trap("no typed alloc function found")?;

        // alloc.call(caller, size)
        Ok(results[0].unwrap_i32() as u32)
    })
}

pub trait IntoTrap<T> {
    fn or_trap<S: Display>(self, info: S) -> Result<T>;
}

impl<T, E: Display> IntoTrap<T> for Result<T, E> {
    fn or_trap<S: Display>(self, info: S) -> Result<T> {
        match self {
            Ok(result) => Ok(result),
            Err(error) => Err(anyhow!(
                "Trap raised during host call: {} ({}).",
                error,
                info
            )),
        }
    }
}

impl<T> IntoTrap<T> for Option<T> {
    fn or_trap<S: Display>(self, info: S) -> Result<T> {
        match self {
            Some(result) => Ok(result),
            None => Err(anyhow!(
                "Trap raised during host call: Expected `Some({})` got `None` ({}).",
                std::any::type_name::<T>(),
                info
            )),
        }
    }
}<|MERGE_RESOLUTION|>--- conflicted
+++ resolved
@@ -1,12 +1,6 @@
-<<<<<<< HEAD
-use anyhow::Result;
+use anyhow::{anyhow, Result};
 use std::{fmt::Display, future::Future, pin::Pin};
-use wasmtime::{Caller, Memory, Trap, Val};
-=======
-use anyhow::{anyhow, Result};
-use std::fmt::Display;
-use wasmtime::{Caller, Memory};
->>>>>>> 8578346b
+use wasmtime::{Caller, Memory, Val};
 
 // Get exported memory
 pub fn get_memory<T>(caller: &mut Caller<T>) -> Result<Memory> {
@@ -21,7 +15,7 @@
 pub fn allocate_guest_memory<'a, T: Send>(
     caller: &'a mut Caller<T>,
     size: u32,
-) -> Pin<Box<dyn Future<Output = Result<u32, Trap>> + Send + 'a>> {
+) -> Pin<Box<dyn Future<Output = Result<u32>> + Send + 'a>> {
     Box::pin(async move {
         let mut results = [Val::I32(0)];
         let result = caller
@@ -32,18 +26,7 @@
             .call_async(caller, &[Val::I32(size as i32)], &mut results)
             .await;
 
-        println!("[vm] GOT RESULT {:?}", result);
         result.or_trap("failed to call alloc")?;
-        println!("[vm] GOT EXPORT is_some {:?}", results);
-        // let alloc = caller
-        //     .get_export("alloc")
-        //     .or_trap("no export named alloc found")?
-        //     .into_func()
-        //     .or_trap("cannot turn export into func")?
-        //     .typed::<u32, (u32, u32), _>(&caller)
-        //     .or_trap("no typed alloc function found")?;
-
-        // alloc.call(caller, size)
         Ok(results[0].unwrap_i32() as u32)
     })
 }
