use std::{
    convert::{TryFrom, TryInto},
    future::Future,
    sync::Arc,
    time::Duration,
};

use anyhow::{anyhow, Result};
use hash_map_id::HashMapId;
use lunatic_common_api::{get_memory, IntoTrap};
use lunatic_error_api::ErrorCtx;
use lunatic_process::{
    config::ProcessConfig,
    env::Environment,
    mailbox::MessageMailbox,
    message::Message,
    runtimes::{wasmtime::WasmtimeCompiledModule, RawWasm},
    state::ProcessState,
<<<<<<< HEAD
    Process, Signal, WasmProcess,
=======
    DeathReason, Process, Signal, WasmProcess,
>>>>>>> c37e43db
};
use lunatic_wasi_api::LunaticWasiCtx;
use wasmtime::{Caller, Linker, ResourceLimiter, Trap, Val};

pub type ProcessResources = HashMapId<Arc<dyn Process>>;
pub type ModuleResources<T> = HashMapId<WasmtimeCompiledModule<T>>;

pub trait ProcessConfigCtx {
    fn can_compile_modules(&self) -> bool;
    fn set_can_compile_modules(&mut self, can: bool);
    fn can_create_configs(&self) -> bool;
    fn set_can_create_configs(&mut self, can: bool);
    fn can_spawn_processes(&self) -> bool;
    fn set_can_spawn_processes(&mut self, can: bool);
}

pub trait ProcessCtx<S: ProcessState> {
    fn mailbox(&mut self) -> &mut MessageMailbox;
    fn message_scratch_area(&mut self) -> &mut Option<Message>;
    fn module_resources(&self) -> &ModuleResources<S>;
    fn module_resources_mut(&mut self) -> &mut ModuleResources<S>;
    fn environment(&self) -> &Environment;
}

// Register the process APIs to the linker
pub fn register<T>(linker: &mut Linker<T>) -> Result<()>
where
    T: ProcessState + ProcessCtx<T> + ErrorCtx + LunaticWasiCtx + Send + ResourceLimiter + 'static,
    for<'a> &'a T: Send,
    T::Config: ProcessConfigCtx,
{
    linker.func_wrap("lunatic::process", "compile_module", compile_module)?;
    linker.func_wrap("lunatic::process", "drop_module", drop_module)?;
    linker.func_wrap("lunatic::process", "create_config", create_config)?;
    linker.func_wrap("lunatic::process", "drop_config", drop_config)?;
    linker.func_wrap(
        "lunatic::process",
        "config_set_max_memory",
        config_set_max_memory,
    )?;
    linker.func_wrap(
        "lunatic::process",
        "config_get_max_memory",
        config_get_max_memory,
    )?;
    linker.func_wrap(
        "lunatic::process",
        "config_set_max_fuel",
        config_set_max_fuel,
    )?;
    linker.func_wrap(
        "lunatic::process",
        "config_get_max_fuel",
        config_get_max_fuel,
    )?;
    linker.func_wrap(
        "lunatic::process",
        "config_can_compile_modules",
        config_can_compile_modules,
    )?;
    linker.func_wrap(
        "lunatic::process",
        "config_set_can_compile_modules",
        config_set_can_compile_modules,
    )?;
    linker.func_wrap(
        "lunatic::process",
        "config_can_create_configs",
        config_can_create_configs,
    )?;
    linker.func_wrap(
        "lunatic::process",
        "config_set_can_create_configs",
        config_set_can_create_configs,
    )?;
    linker.func_wrap(
        "lunatic::process",
        "config_can_spawn_processes",
        config_can_spawn_processes,
    )?;
    linker.func_wrap(
        "lunatic::process",
        "config_set_can_spawn_processes",
        config_set_can_spawn_processes,
    )?;

    linker.func_wrap8_async("lunatic::process", "spawn", spawn)?;

    linker.func_wrap1_async("lunatic::process", "sleep_ms", sleep_ms)?;
    linker.func_wrap("lunatic::process", "die_when_link_dies", die_when_link_dies)?;

    linker.func_wrap("lunatic::process", "process_id", process_id)?;
    linker.func_wrap("lunatic::process", "environment_id", environment_id)?;
    linker.func_wrap("lunatic::process", "link", link)?;
    linker.func_wrap("lunatic::process", "unlink", unlink)?;
    linker.func_wrap("lunatic::process", "kill", kill)?;

    Ok(())
}

// Compile a new WebAssembly module.
//
// The `spawn` function can be used to spawn new processes from the module.
// Module compilation can be a CPU intensive task.
//
// Returns:
// *  0 on success - The ID of the newly created module is written to **id_ptr**
// *  1 on error   - The error ID is written to **id_ptr**
// * -1 in case the process doesn't have permission to compile modules.
fn compile_module<T>(
    mut caller: Caller<T>,
    module_data_ptr: u32,
    module_data_len: u32,
    id_ptr: u32,
) -> Result<i32, Trap>
where
    T: ProcessState + ProcessCtx<T> + ErrorCtx,
    T::Config: ProcessConfigCtx,
{
    // TODO: Module compilation is CPU intensive and should be done on the blocking task thread pool.
    if !caller.data().config().can_compile_modules() {
        return Ok(-1);
    }

    let mut module = vec![0; module_data_len as usize];
    let memory = get_memory(&mut caller)?;
    memory
        .read(&caller, module_data_ptr as usize, module.as_mut_slice())
        .or_trap("lunatic::process::compile_module")?;

    let module = RawWasm::new(None, module);
    let (mod_or_error_id, result) = match caller.data().runtime().compile_module(module) {
        Ok(module) => (caller.data_mut().module_resources_mut().add(module), 0),
        Err(error) => (caller.data_mut().error_resources_mut().add(error), 1),
    };

    memory
        .write(&mut caller, id_ptr as usize, &mod_or_error_id.to_le_bytes())
        .or_trap("lunatic::process::compile_module")?;
    Ok(result)
}

// Drops the module from resources.
//
// Traps:
// * If the module ID doesn't exist.
fn drop_module<T: ProcessState + ProcessCtx<T>>(
    mut caller: Caller<T>,
    module_id: u64,
) -> Result<(), Trap> {
    caller
        .data_mut()
        .module_resources_mut()
        .remove(module_id)
        .or_trap("lunatic::process::drop_module: Module ID doesn't exist")?;
    Ok(())
}

// Create a new configuration with all permissions denied.
//
// There is no memory or fuel limit set on the newly created configuration.
//
// Returns:
// * ID of newly created configuration in case of success
// * -1 in case the process doesn't have permission to create new configurations
fn create_config<T>(mut caller: Caller<T>) -> i64
where
    T: ProcessState + ProcessCtx<T>,
    T::Config: ProcessConfigCtx,
{
    if !caller.data().config().can_create_configs() {
        return -1;
    }
    let config = T::Config::default();
    caller.data_mut().config_resources_mut().add(config) as i64
}

// Drops the configuration from resources.
//
// Traps:
// * If the config ID doesn't exist.
fn drop_config<T: ProcessState + ProcessCtx<T>>(
    mut caller: Caller<T>,
    config_id: u64,
) -> Result<(), Trap> {
    caller
        .data_mut()
        .config_resources_mut()
        .remove(config_id)
        .or_trap("lunatic::process::drop_config: Config ID doesn't exist")?;
    Ok(())
}

// Sets the memory limit on a configuration.
//
// Traps:
// * If max_memory is bigger than the platform maximum.
// * If the config ID doesn't exist.
fn config_set_max_memory<T: ProcessState + ProcessCtx<T>>(
    mut caller: Caller<T>,
    config_id: u64,
    max_memory: u64,
) -> Result<(), Trap> {
    let max_memory = usize::try_from(max_memory)
        .or_trap("lunatic::process::config_set_max_memory: max_memory exceeds platform max")?;
    caller
        .data_mut()
        .config_resources_mut()
        .get_mut(config_id)
        .or_trap("lunatic::process::config_set_max_memory: Config ID doesn't exist")?
        .set_max_memory(max_memory);
    Ok(())
}

// Returns the memory limit of a configuration.
//
// Traps:
// * If the config ID doesn't exist.
fn config_get_max_memory<T: ProcessState + ProcessCtx<T>>(
    caller: Caller<T>,
    config_id: u64,
) -> Result<u64, Trap> {
    let max_memory = caller
        .data()
        .config_resources()
        .get(config_id)
        .or_trap("lunatic::process::config_get_max_memory: Config ID doesn't exist")?
        .get_max_memory();
    Ok(max_memory as u64)
}

// Sets the fuel limit on a configuration.
//
// A value of 0 indicates no fuel limit.
//
// Traps:
// * If the config ID doesn't exist.
fn config_set_max_fuel<T: ProcessState + ProcessCtx<T>>(
    mut caller: Caller<T>,
    config_id: u64,
    max_fuel: u64,
) -> Result<(), Trap> {
    let max_fuel = match max_fuel {
        0 => None,
        max_fuel => Some(max_fuel),
    };

    caller
        .data_mut()
        .config_resources_mut()
        .get_mut(config_id)
        .or_trap("lunatic::process::config_set_max_fuel: Config ID doesn't exist")?
        .set_max_fuel(max_fuel);
    Ok(())
}

// Returns the fuel limit of a configuration.
//
// A value of 0 indicates no fuel limit.
//
// Traps:
// * If the config ID doesn't exist.
fn config_get_max_fuel<T: ProcessState + ProcessCtx<T>>(
    caller: Caller<T>,
    config_id: u64,
) -> Result<u64, Trap> {
    let max_fuel = caller
        .data()
        .config_resources()
        .get(config_id)
        .or_trap("lunatic::process::config_get_max_fuel: Config ID doesn't exist")?
        .get_max_fuel();
    match max_fuel {
        None => Ok(0),
        Some(max_fuel) => Ok(max_fuel),
    }
}

// Returns 1 if processes spawned from this configuration can compile Wasm modules, otherwise 0.
//
// Traps:
// * If the config ID doesn't exist.
fn config_can_compile_modules<T>(caller: Caller<T>, config_id: u64) -> Result<u32, Trap>
where
    T: ProcessState + ProcessCtx<T>,
    T::Config: ProcessConfigCtx,
{
    let can = caller
        .data()
        .config_resources()
        .get(config_id)
        .or_trap("lunatic::process::config_can_compile_modules: Config ID doesn't exist")?
        .can_compile_modules();
    Ok(can as u32)
}

// If set to a value >0 (true), processes spawned from this configuration will be able to compile
// Wasm modules.
//
// Traps:
// * If the config ID doesn't exist.
fn config_set_can_compile_modules<T>(
    mut caller: Caller<T>,
    config_id: u64,
    can: u32,
) -> Result<(), Trap>
where
    T: ProcessState + ProcessCtx<T>,
    T::Config: ProcessConfigCtx,
{
    caller
        .data_mut()
        .config_resources_mut()
        .get_mut(config_id)
        .or_trap("lunatic::process::config_set_can_compile_modules: Config ID doesn't exist")?
        .set_can_compile_modules(can != 0);
    Ok(())
}

// Returns 1 if processes spawned from this configuration can create other configurations,
// otherwise 0.
//
// Traps:
// * If the config ID doesn't exist.
fn config_can_create_configs<T>(caller: Caller<T>, config_id: u64) -> Result<u32, Trap>
where
    T: ProcessState + ProcessCtx<T>,
    T::Config: ProcessConfigCtx,
{
    let can = caller
        .data()
        .config_resources()
        .get(config_id)
        .or_trap("lunatic::process::config_can_create_configs: Config ID doesn't exist")?
        .can_create_configs();
    Ok(can as u32)
}

// If set to a value >0 (true), processes spawned from this configuration will be able to create
// other configuration.
//
// Traps:
// * If the config ID doesn't exist.
fn config_set_can_create_configs<T>(
    mut caller: Caller<T>,
    config_id: u64,
    can: u32,
) -> Result<(), Trap>
where
    T: ProcessState + ProcessCtx<T>,
    T::Config: ProcessConfigCtx,
{
    caller
        .data_mut()
        .config_resources_mut()
        .get_mut(config_id)
        .or_trap("lunatic::process::config_set_can_create_configs: Config ID doesn't exist")?
        .set_can_create_configs(can != 0);
    Ok(())
}

// Returns 1 if processes spawned from this configuration can spawn sub-processes, otherwise 0.
//
// Traps:
// * If the config ID doesn't exist.
fn config_can_spawn_processes<T>(caller: Caller<T>, config_id: u64) -> Result<u32, Trap>
where
    T: ProcessState + ProcessCtx<T>,
    T::Config: ProcessConfigCtx,
{
    let can = caller
        .data()
        .config_resources()
        .get(config_id)
        .or_trap("lunatic::process::config_can_spawn_processes: Config ID doesn't exist")?
        .can_spawn_processes();
    Ok(can as u32)
}

// If set to a value >0 (true), processes spawned from this configuration will be able to spawn
// sub-processes.
//
// Traps:
// * If the config ID doesn't exist.
fn config_set_can_spawn_processes<T>(
    mut caller: Caller<T>,
    config_id: u64,
    can: u32,
) -> Result<(), Trap>
where
    T: ProcessState + ProcessCtx<T>,
    T::Config: ProcessConfigCtx,
{
    caller
        .data_mut()
        .config_resources_mut()
        .get_mut(config_id)
        .or_trap("lunatic::process::config_set_can_spawn_processes: Config ID doesn't exist")?
        .set_can_spawn_processes(can != 0);
    Ok(())
}

// Spawns a new process using the passed in function inside a module as the entry point.
//
// If **link** is not 0, it will link the child and parent processes. The value of the **link**
// argument will be used as the link-tag for the child. This means, if the child traps the parent
// is going to get a signal back with the value used as the tag.
//
// If *config_id* or *module_id* have the value -1, the same module/config is used as in the
// process calling this function.
//
// The function arguments are passed as an array with the following structure:
// [0 byte = type ID; 1..17 bytes = value as u128, ...]
// The type ID follows the WebAssembly binary convention:
//  - 0x7F => i32
//  - 0x7E => i64
//  - 0x7B => v128
// If any other value is used as type ID, this function will trap.
//
// Returns:
// * 0 on success - The ID of the newly created process is written to **id_ptr**
// * 1 on error   - The error ID is written to **id_ptr**
//
// Traps:
// * If the module ID doesn't exist.
// * If the function string is not a valid utf8 string.
// * If the params array is in a wrong format.
// * If any memory outside the guest heap space is referenced.
#[allow(clippy::too_many_arguments)]
fn spawn<T>(
    mut caller: Caller<T>,
    link: i64,
    config_id: i64,
    module_id: i64,
    func_str_ptr: u32,
    func_str_len: u32,
    params_ptr: u32,
    params_len: u32,
    id_ptr: u32,
) -> Box<dyn Future<Output = Result<u32, Trap>> + Send + '_>
where
    T: ProcessState + ProcessCtx<T> + ErrorCtx + LunaticWasiCtx + ResourceLimiter + Send + 'static,
    for<'a> &'a T: Send,
    T::Config: ProcessConfigCtx,
{
    Box::new(async move {
        if !caller.data().config().can_spawn_processes() {
            return Err(anyhow!("Process doesn't have permissions to spawn sub-processes").into());
        }

        let state = caller.data();

        if !state.is_initialized() {
            return Err(anyhow!("Cannot spawn process during module initialization").into());
        }

        let config = match config_id {
            -1 => state.config().clone(),
            config_id => Arc::new(
                caller
                    .data()
                    .config_resources()
                    .get(config_id as u64)
                    .or_trap("lunatic::process::spawn: Config ID doesn't exist")?
                    .clone(),
            ),
        };

        let module = match module_id {
            -1 => state.module().clone(),
            module_id => caller
                .data()
                .module_resources()
                .get(module_id as u64)
                .or_trap("lunatic::process::spawn: Config ID doesn't exist")?
                .clone(),
        };

        let mut state = state.new_state(module.clone(), config)?;

        let memory = get_memory(&mut caller)?;
        let func_str = memory
            .data(&caller)
            .get(func_str_ptr as usize..(func_str_ptr + func_str_len) as usize)
            .or_trap("lunatic::process::spawn")?;
        let function = std::str::from_utf8(func_str).or_trap("lunatic::process::spawn")?;
        let params = memory
            .data(&caller)
            .get(params_ptr as usize..(params_ptr + params_len) as usize)
            .or_trap("lunatic::process::spawn")?;
        let params = params
            .chunks_exact(17)
            .map(|chunk| {
                let value = u128::from_le_bytes(chunk[1..].try_into()?);
                let result = match chunk[0] {
                    0x7F => Val::I32(value as i32),
                    0x7E => Val::I64(value as i64),
                    0x7B => Val::V128(value),
                    _ => return Err(anyhow!("Unsupported type ID")),
                };
                Ok(result)
            })
            .collect::<Result<Vec<_>>>()?;
        // Should processes be linked together?
        let link: Option<(Option<i64>, Arc<dyn Process>)> = match link {
            0 => None,
            tag => {
                let id = caller.data().id();
                let signal_mailbox = caller.data().signal_mailbox().clone();
                let process = WasmProcess::new(id, signal_mailbox.0);
                Some((Some(tag), Arc::new(process)))
            }
        };

        let runtime = caller.data().runtime().clone();

        // Inherit stdout and stderr streams if they are redirected by the parent.
        let stdout = if let Some(stdout) = caller.data().get_stdout() {
            let next_stream = stdout.next();
            state.set_stdout(next_stream.clone());
            Some((stdout.clone(), next_stream))
        } else {
            None
        };
        if let Some(stderr) = caller.data().get_stderr() {
            // If stderr is same as stdout, use same `next_stream`.
            if let Some((stdout, next_stream)) = stdout {
                if &stdout == stderr {
                    state.set_stderr(next_stream);
                } else {
                    state.set_stderr(stderr.next());
                }
            } else {
                state.set_stderr(stderr.next());
            }
        }

        // set state instead of config TODO
        let env = caller.data().environment();
        let (proc_or_error_id, result) = match env
            .spawn_wasm(runtime, module, state, function, params, link)
            .await
        {
            Ok((_, process)) => (process.id(), 0),
            Err(error) => (caller.data_mut().error_resources_mut().add(error), 1),
        };

        memory
            .write(
                &mut caller,
                id_ptr as usize,
                &proc_or_error_id.to_le_bytes(),
            )
            .or_trap("lunatic::process::spawn")?;
        Ok(result)
    })
}

// lunatic::process::sleep_ms(millis: u64)
//
// Suspend process for `millis`.
fn sleep_ms<T: ProcessState + ProcessCtx<T>>(
    _: Caller<T>,
    millis: u64,
) -> Box<dyn Future<Output = ()> + Send + '_> {
    Box::new(async move {
        tokio::time::sleep(Duration::from_millis(millis)).await;
    })
}

// Defines what happens to this process if one of the linked processes notifies us that it died.
//
// There are 2 options:
// 1. `trap == 0` the received signal will be turned into a signal message and put into the mailbox.
// 2. `trap != 0` the process will die and notify all linked processes of its death.
//
// The default behaviour for a newly spawned process is 2.
fn die_when_link_dies<T: ProcessState + ProcessCtx<T>>(mut caller: Caller<T>, trap: u32) {
    caller
        .data_mut()
        .signal_mailbox()
        .0
        .send(Signal::DieWhenLinkDies(trap != 0))
        .expect("The signal is sent to itself and the receiver must exist at this point");
}

// Returns ID of the process currently running
fn process_id<T: ProcessState + ProcessCtx<T>>(caller: Caller<T>) -> u64 {
    caller.data().id()
}

// Returns ID of the environment in which the process is currently running
fn environment_id<T: ProcessState + ProcessCtx<T>>(caller: Caller<T>) -> u64 {
    caller.data().environment().id()
}

// Link current process to **process_id**. This is not an atomic operation, any of the 2 processes
// could fail before processing the `Link` signal and may not notify the other.
//
// Traps:
// * If the process ID doesn't exist.
fn link<T: ProcessState + ProcessCtx<T>>(
    mut caller: Caller<T>,
    tag: i64,
    process_id: u64,
) -> Result<(), Trap> {
    let tag = match tag {
        0 => None,
        tag => Some(tag),
    };
    // Create handle to itself
    let id = caller.data().id();
    let signal_mailbox = caller.data().signal_mailbox().clone();
    let this_process = WasmProcess::new(id, signal_mailbox.0);

    // Send link signal to other process
<<<<<<< HEAD
    let process = caller
        .data()
        .environment()
        .get_process(process_id)
        .or_trap("lunatic::process::link")?
        .clone();
    process.send(Signal::Link(tag, Arc::new(this_process)));

    // Send link signal to itself
    caller
        .data_mut()
        .signal_mailbox()
        .0
        .send(Signal::Link(tag, process))
        .expect("The signal is sent to itself and the receiver must exist at this point");
=======
    let process = caller.data().environment().get_process(process_id);

    if let Some(process) = process {
        process.send(Signal::Link(tag, Arc::new(this_process)));

        // Send link signal to itself
        caller
            .data_mut()
            .signal_mailbox()
            .0
            .send(Signal::Link(tag, process))
            .expect("The Link signal is sent to itself and the receiver must exist at this point");
    } else {
        caller
            .data_mut()
            .signal_mailbox()
            .0
            .send(Signal::LinkDied(process_id, tag, DeathReason::NoProcess))
            .expect(
                "The LinkDied signal is sent to itself and the receiver must exist at this point",
            );
    }
>>>>>>> c37e43db
    Ok(())
}

// Unlink current process from **process_id**. This is not an atomic operation.
//
// Traps:
// * If the process ID doesn't exist.
fn unlink<T: ProcessState + ProcessCtx<T>>(
    mut caller: Caller<T>,
    process_id: u64,
) -> Result<(), Trap> {
    // Create handle to itself
    let this_process_id = caller.data().id();

    // Send unlink signal to other process
<<<<<<< HEAD
    let process = caller
        .data()
        .environment()
        .get_process(process_id)
        .or_trap("lunatic::process::link")?
        .clone();
    process.send(Signal::UnLink(Arc::new(this_process)));
=======
    let process = caller.data().environment().get_process(process_id);

    if let Some(process) = process {
        process.send(Signal::UnLink {
            process_id: this_process_id,
        });
    }
>>>>>>> c37e43db

    // Send unlink signal to itself
    caller
        .data_mut()
        .signal_mailbox()
        .0
<<<<<<< HEAD
        .send(Signal::UnLink(process))
=======
        .send(Signal::UnLink { process_id })
>>>>>>> c37e43db
        .expect("The signal is sent to itself and the receiver must exist at this point");

    Ok(())
}

// Send a Kill signal to **process_id**.
//
// Traps:
// * If the process ID doesn't exist.
fn kill<T: ProcessState + ProcessCtx<T>>(caller: Caller<T>, process_id: u64) -> Result<(), Trap> {
    // Send kill signal to process
<<<<<<< HEAD
    let process = caller
        .data()
        .environment()
        .get_process(process_id)
        .or_trap("lunatic::process::link")?
        .clone();
    process.send(Signal::Kill);
=======
    if let Some(process) = caller.data().environment().get_process(process_id) {
        process.send(Signal::Kill);
    }
>>>>>>> c37e43db
    Ok(())
}<|MERGE_RESOLUTION|>--- conflicted
+++ resolved
@@ -16,11 +16,7 @@
     message::Message,
     runtimes::{wasmtime::WasmtimeCompiledModule, RawWasm},
     state::ProcessState,
-<<<<<<< HEAD
-    Process, Signal, WasmProcess,
-=======
     DeathReason, Process, Signal, WasmProcess,
->>>>>>> c37e43db
 };
 use lunatic_wasi_api::LunaticWasiCtx;
 use wasmtime::{Caller, Linker, ResourceLimiter, Trap, Val};
@@ -637,23 +633,6 @@
     let this_process = WasmProcess::new(id, signal_mailbox.0);
 
     // Send link signal to other process
-<<<<<<< HEAD
-    let process = caller
-        .data()
-        .environment()
-        .get_process(process_id)
-        .or_trap("lunatic::process::link")?
-        .clone();
-    process.send(Signal::Link(tag, Arc::new(this_process)));
-
-    // Send link signal to itself
-    caller
-        .data_mut()
-        .signal_mailbox()
-        .0
-        .send(Signal::Link(tag, process))
-        .expect("The signal is sent to itself and the receiver must exist at this point");
-=======
     let process = caller.data().environment().get_process(process_id);
 
     if let Some(process) = process {
@@ -676,7 +655,6 @@
                 "The LinkDied signal is sent to itself and the receiver must exist at this point",
             );
     }
->>>>>>> c37e43db
     Ok(())
 }
 
@@ -692,15 +670,6 @@
     let this_process_id = caller.data().id();
 
     // Send unlink signal to other process
-<<<<<<< HEAD
-    let process = caller
-        .data()
-        .environment()
-        .get_process(process_id)
-        .or_trap("lunatic::process::link")?
-        .clone();
-    process.send(Signal::UnLink(Arc::new(this_process)));
-=======
     let process = caller.data().environment().get_process(process_id);
 
     if let Some(process) = process {
@@ -708,18 +677,13 @@
             process_id: this_process_id,
         });
     }
->>>>>>> c37e43db
 
     // Send unlink signal to itself
     caller
         .data_mut()
         .signal_mailbox()
         .0
-<<<<<<< HEAD
-        .send(Signal::UnLink(process))
-=======
         .send(Signal::UnLink { process_id })
->>>>>>> c37e43db
         .expect("The signal is sent to itself and the receiver must exist at this point");
 
     Ok(())
@@ -731,18 +695,8 @@
 // * If the process ID doesn't exist.
 fn kill<T: ProcessState + ProcessCtx<T>>(caller: Caller<T>, process_id: u64) -> Result<(), Trap> {
     // Send kill signal to process
-<<<<<<< HEAD
-    let process = caller
-        .data()
-        .environment()
-        .get_process(process_id)
-        .or_trap("lunatic::process::link")?
-        .clone();
-    process.send(Signal::Kill);
-=======
     if let Some(process) = caller.data().environment().get_process(process_id) {
         process.send(Signal::Kill);
     }
->>>>>>> c37e43db
     Ok(())
 }