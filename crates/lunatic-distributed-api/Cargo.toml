--- conflicted
+++ resolved
@@ -14,12 +14,8 @@
 lunatic-distributed = { version = "^0.10", path = "../lunatic-distributed" }
 lunatic-process = { version = "^0.10", path = "../lunatic-process" }
 lunatic-process-api = { version = "^0.10", path = "../lunatic-process-api" }
-<<<<<<< HEAD
 lunatic-error-api = { version = "^0.10", path = "../lunatic-error-api" }
-wasmtime = "^0.40"
-=======
 wasmtime = "^1" # managed by root Cargo.toml
->>>>>>> 17d2a988
 tokio = { version = "^1.20", features = ["macros", "net", "time"] }
 anyhow = "^1.0"
 serde = { version = "^1.0", features = ["derive"] }
