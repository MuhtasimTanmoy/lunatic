use std::{net::SocketAddr, sync::Arc};

use anyhow::{anyhow, Result};

use lunatic_process::{
    env::{Environment, Environments},
    message::{DataMessage, Message},
    runtimes::{wasmtime::WasmtimeRuntime, Modules, RawWasm},
    state::ProcessState,
    Signal,
};
use rcgen::*;
use wasmtime::ResourceLimiter;

use crate::{
    distributed::message::{Request, Response},
    quic::{self, SendStream},
    DistributedCtx, DistributedProcessState,
};

use super::message::{ClientError, Spawn};

pub struct ServerCtx<T, E: Environment> {
    pub envs: Arc<dyn Environments<Env = E>>,
    pub modules: Modules<T>,
    pub distributed: DistributedProcessState,
    pub runtime: WasmtimeRuntime,
}

impl<T: 'static, E: Environment> Clone for ServerCtx<T, E> {
    fn clone(&self) -> Self {
        Self {
            envs: self.envs.clone(),
            modules: self.modules.clone(),
            distributed: self.distributed.clone(),
            runtime: self.runtime.clone(),
        }
    }
}

pub fn root_cert(test_ca: bool, ca_cert: Option<&str>) -> Result<String> {
    if test_ca {
        Ok(crate::control::server::TEST_ROOT_CERT.to_string())
    } else {
        let cert = std::fs::read(
            ca_cert.ok_or_else(|| anyhow::anyhow!("Missing public root certificate."))?,
        )?;
        Ok(std::str::from_utf8(&cert)?.to_string())
    }
}

pub fn gen_node_cert(node_name: &str) -> Result<Certificate> {
    let mut params = CertificateParams::new(vec![node_name.to_string()]);
    params
        .distinguished_name
        .push(DnType::OrganizationName, "Lunatic Inc.");
    params.distinguished_name.push(DnType::CommonName, "Node");
    Certificate::from_params(params)
        .map_err(|_| anyhow!("Error while generating node certificate."))
}

pub async fn node_server<T, E>(
    ctx: ServerCtx<T, E>,
    socket: SocketAddr,
    cert: String,
    key: String,
) -> Result<()>
where
    T: ProcessState + ResourceLimiter + DistributedCtx<E> + Send + 'static,
    E: Environment + 'static,
{
    let mut quic_server = quic::new_quic_server(socket, &cert, &key)?;
    quic::handle_node_server(&mut quic_server, ctx.clone()).await?;
    Ok(())
}

<<<<<<< HEAD
pub async fn handle_message<T>(ctx: ServerCtx<T>, send: &mut SendStream, msg_id: u64, msg: Request)
where
    T: ProcessState + DistributedCtx + ResourceLimiter + Send + 'static,
=======
pub async fn handle_message<T, E>(
    ctx: ServerCtx<T, E>,
    conn: quic::Connection,
    msg_id: u64,
    msg: Request,
) where
    T: ProcessState + DistributedCtx<E> + ResourceLimiter + Send + 'static,
    E: Environment + 'static,
>>>>>>> 17d2a988
{
    if let Err(e) = handle_message_err(ctx, send, msg_id, msg).await {
        log::error!("Error handling message: {e}");
    }
}

<<<<<<< HEAD
async fn handle_message_err<T>(
    ctx: ServerCtx<T>,
    send: &mut SendStream,
=======
async fn handle_message_err<T, E>(
    ctx: ServerCtx<T, E>,
    conn: quic::Connection,
>>>>>>> 17d2a988
    msg_id: u64,
    msg: Request,
) -> Result<()>
where
    T: ProcessState + DistributedCtx<E> + ResourceLimiter + Send + 'static,
    E: Environment + 'static,
{
    match msg {
        Request::Spawn(spawn) => {
            match handle_spawn(ctx, spawn).await {
                Ok(Ok(id)) => {
                    let mut data = super::message::pack_response(msg_id, Response::Spawned(id));
                    send.send(&mut data).await?;
                }
                Ok(Err(client_error)) => {
                    let mut data =
                        super::message::pack_response(msg_id, Response::Error(client_error));
                    send.send(&mut data).await?;
                }
                Err(error) => {
                    let mut data = super::message::pack_response(
                        msg_id,
                        Response::Error(ClientError::Unexpected(error.to_string())),
                    );
                    send.send(&mut data).await?
                }
            };
        }
        Request::Message {
            environment_id,
            process_id,
            tag,
            data,
        } => match handle_process_message(ctx, environment_id, process_id, tag, data).await {
            Ok(_) => {
                let mut data = super::message::pack_response(msg_id, Response::Sent);
                send.send(&mut data).await?;
            }
            Err(error) => {
                let mut data = super::message::pack_response(msg_id, Response::Error(error));
                send.send(&mut data).await?;
            }
        },
    };
    Ok(())
}

<<<<<<< HEAD
async fn handle_spawn<T>(mut ctx: ServerCtx<T>, spawn: Spawn) -> Result<Result<u64, ClientError>>
=======
async fn handle_spawn<T, E>(ctx: ServerCtx<T, E>, spawn: Spawn) -> Result<u64>
>>>>>>> 17d2a988
where
    T: ProcessState + DistributedCtx<E> + ResourceLimiter + Send + 'static,
    E: Environment + 'static,
{
    let Spawn {
        environment_id,
        module_id,
        function,
        params,
        config,
    } = spawn;

    let config: T::Config = bincode::deserialize(&config[..])?;
    let config = Arc::new(config);

    let module = match ctx.modules.get(module_id) {
        Some(module) => module,
        None => {
            if let Some(bytes) = ctx.distributed.control.get_module(module_id).await {
                let wasm = RawWasm::new(Some(module_id), bytes);
                ctx.modules.compile(ctx.runtime.clone(), wasm).await??
            } else {
                return Ok(Err(ClientError::ModuleNotFound));
            }
        }
    };

    let env = ctx
        .envs
        .get(environment_id)
        .unwrap_or_else(|| ctx.envs.create(environment_id));
    let distributed = ctx.distributed.clone();
    let runtime = ctx.runtime.clone();
    let state = T::new_dist_state(env.clone(), distributed, runtime, module.clone(), config)?;
    let params: Vec<wasmtime::Val> = params.into_iter().map(Into::into).collect();
<<<<<<< HEAD
    let (_handle, proc) = env
        .spawn_wasm(ctx.runtime, module, state, &function, params, None)
        .await?;
    Ok(Ok(proc.id()))
=======
    let (_handle, proc) = lunatic_process::wasm::spawn_wasm(
        env,
        ctx.runtime,
        &module,
        state,
        &function,
        params,
        None,
    )
    .await?;
    Ok(proc.id())
>>>>>>> 17d2a988
}

async fn handle_process_message<T, E>(
    ctx: ServerCtx<T, E>,
    environment_id: u64,
    process_id: u64,
    tag: Option<i64>,
    data: Vec<u8>,
) -> std::result::Result<(), ClientError>
where
    T: ProcessState + DistributedCtx<E> + ResourceLimiter + Send + 'static,
    E: Environment,
{
<<<<<<< HEAD
    let env = ctx.envs.get_or_create(environment_id);
    match env.get_process(process_id) {
        Some(proc) => {
            proc.send(Signal::Message(Message::Data(DataMessage::new_from_vec(
                tag, data,
            ))));
            Ok(())
        }
        None => Err(ClientError::ProcessNotFound),
=======
    let env = ctx.envs.get(environment_id);
    if let Some(env) = env {
        if let Some(proc) = env.get_process(process_id) {
            proc.send(Signal::Message(Message::Data(DataMessage::new_from_vec(
                tag, data,
            ))))
        }
>>>>>>> 17d2a988
    }
}<|MERGE_RESOLUTION|>--- conflicted
+++ resolved
@@ -74,35 +74,23 @@
     Ok(())
 }
 
-<<<<<<< HEAD
-pub async fn handle_message<T>(ctx: ServerCtx<T>, send: &mut SendStream, msg_id: u64, msg: Request)
-where
-    T: ProcessState + DistributedCtx + ResourceLimiter + Send + 'static,
-=======
 pub async fn handle_message<T, E>(
     ctx: ServerCtx<T, E>,
-    conn: quic::Connection,
+    send: &mut SendStream,
     msg_id: u64,
     msg: Request,
 ) where
     T: ProcessState + DistributedCtx<E> + ResourceLimiter + Send + 'static,
     E: Environment + 'static,
->>>>>>> 17d2a988
 {
     if let Err(e) = handle_message_err(ctx, send, msg_id, msg).await {
         log::error!("Error handling message: {e}");
     }
 }
 
-<<<<<<< HEAD
-async fn handle_message_err<T>(
-    ctx: ServerCtx<T>,
+async fn handle_message_err<T, E>(
+    ctx: ServerCtx<T, E>,
     send: &mut SendStream,
-=======
-async fn handle_message_err<T, E>(
-    ctx: ServerCtx<T, E>,
-    conn: quic::Connection,
->>>>>>> 17d2a988
     msg_id: u64,
     msg: Request,
 ) -> Result<()>
@@ -150,11 +138,7 @@
     Ok(())
 }
 
-<<<<<<< HEAD
-async fn handle_spawn<T>(mut ctx: ServerCtx<T>, spawn: Spawn) -> Result<Result<u64, ClientError>>
-=======
-async fn handle_spawn<T, E>(ctx: ServerCtx<T, E>, spawn: Spawn) -> Result<u64>
->>>>>>> 17d2a988
+async fn handle_spawn<T, E>(ctx: ServerCtx<T, E>, spawn: Spawn) -> Result<Result<u64, ClientError>>
 where
     T: ProcessState + DistributedCtx<E> + ResourceLimiter + Send + 'static,
     E: Environment + 'static,
@@ -190,12 +174,6 @@
     let runtime = ctx.runtime.clone();
     let state = T::new_dist_state(env.clone(), distributed, runtime, module.clone(), config)?;
     let params: Vec<wasmtime::Val> = params.into_iter().map(Into::into).collect();
-<<<<<<< HEAD
-    let (_handle, proc) = env
-        .spawn_wasm(ctx.runtime, module, state, &function, params, None)
-        .await?;
-    Ok(Ok(proc.id()))
-=======
     let (_handle, proc) = lunatic_process::wasm::spawn_wasm(
         env,
         ctx.runtime,
@@ -206,8 +184,7 @@
         None,
     )
     .await?;
-    Ok(proc.id())
->>>>>>> 17d2a988
+    Ok(Ok(proc.id()))
 }
 
 async fn handle_process_message<T, E>(
@@ -221,24 +198,15 @@
     T: ProcessState + DistributedCtx<E> + ResourceLimiter + Send + 'static,
     E: Environment,
 {
-<<<<<<< HEAD
-    let env = ctx.envs.get_or_create(environment_id);
-    match env.get_process(process_id) {
-        Some(proc) => {
-            proc.send(Signal::Message(Message::Data(DataMessage::new_from_vec(
-                tag, data,
-            ))));
-            Ok(())
-        }
-        None => Err(ClientError::ProcessNotFound),
-=======
     let env = ctx.envs.get(environment_id);
     if let Some(env) = env {
         if let Some(proc) = env.get_process(process_id) {
             proc.send(Signal::Message(Message::Data(DataMessage::new_from_vec(
                 tag, data,
-            ))))
-        }
->>>>>>> 17d2a988
-    }
+            ))));
+        } else {
+            return Err(ClientError::ProcessNotFound);
+        }
+    }
+    Ok(())
 }