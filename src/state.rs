--- conflicted
+++ resolved
@@ -68,18 +68,13 @@
     wasi_stderr: Option<StdoutCapture>,
     // Set to true if the WASM module has been instantiated
     initialized: bool,
-    // Shared process registry
-<<<<<<< HEAD
-    registry: Arc<DashMap<String, (u64, u64)>>,
     // database resources
     db_resources: DbResources,
-=======
     registry: Arc<RwLock<HashMap<String, (u64, u64)>>>,
     // Allows for atomic registry "lookup and insert" operations, by holding the write-lock of a
     // `RwLock` struct. The lifetime of the lock will need to be extended to `'static`, but this
     // is a safe operation, because it references a global registry that outlives all processes.
     registry_atomic_put: Option<RwLockWriteGuard<'static, HashMap<String, (u64, u64)>>>,
->>>>>>> de97773f
 }
 
 impl DefaultProcessState {
@@ -114,11 +109,8 @@
             wasi_stderr: None,
             initialized: false,
             registry,
-<<<<<<< HEAD
             db_resources: DbResources::default(),
-=======
             registry_atomic_put: None,
->>>>>>> de97773f
         };
         Ok(state)
     }
@@ -155,11 +147,8 @@
             wasi_stderr: None,
             initialized: false,
             registry: self.registry.clone(),
-<<<<<<< HEAD
             db_resources: DbResources::default(),
-=======
             registry_atomic_put: None,
->>>>>>> de97773f
         };
         Ok(state)
     }
@@ -522,11 +511,8 @@
             wasi_stderr: None,
             initialized: false,
             registry: Default::default(), // TODO move registry into env?
-<<<<<<< HEAD
             db_resources: DbResources::default(),
-=======
             registry_atomic_put: None,
->>>>>>> de97773f
         };
         Ok(state)
     }
